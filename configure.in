AC_INIT(configure.in)
AM_INIT_AUTOMAKE(gmenu2x, 0.1)

AC_ISC_POSIX
AC_PROG_CC
AC_HEADER_STDC
AC_PROG_CPP
AC_PROG_CXX
AC_PROG_CXXCPP

AC_LANG_CPLUSPLUS

# Check for SDL
SDL_VERSION=1.2.8
AM_PATH_SDL($SDL_VERSION, :,
            AC_MSG_ERROR([*** SDL version $SDL_VERSION not found!]))

AC_ARG_WITH(sdl-gfx-prefix,
            [  --with-sdl-gfx-prefix=DIR       specify where SDL_gfx library is installed],
            [SDL_GFX_PREFIX="$withval"])

AC_CHECK_LIB(SDL_gfx, rotozoomSurfaceXY,,check_sdl_gfx="no")

<<<<<<< HEAD
# Check for libpng
AC_CHECK_LIB(png, png_read_image,,check_png="no")
=======
AC_ARG_ENABLE(platform,
			  [  --enable-platform=X        specify the targeted platform],
			  [GMENU2X_PLATFORM="$enableval"], [GMENU2X_PLATFORM="default"])
>>>>>>> f7817b19

case "$GMENU2X_PLATFORM" in
	gp2x)
		AC_DEFINE(PLATFORM_GP2X)
		PLATFORM="gp2x"
		SCREEN_RES="320x240"
	;;
	dingux)
		AC_DEFINE(PLATFORM_DINGUX)
		PLATFORM="dingux"
		SCREEN_RES="320x240"
	;;
	nanonote)
		AC_DEFINE(PLATFORM_NANONOTE)
		PLATFORM="nanonote"
		SCREEN_RES="320x240"
	;;
	pandora)
		AC_DEFINE(PLATFORM_PANDORA)
		PLATFORM="pandora"
		SCREEN_RES="800x480"
	;;
	default)
		AC_MSG_WARN([*** No --enable-platform specified. Defaulting to "pc".])
		AC_DEFINE(PLATFORM_PC)
		PLATFORM="pc"
		SCREEN_RES="800x480"
	;;
	pc)
		AC_DEFINE(PLATFORM_PC)
		PLATFORM="pc"
		SCREEN_RES="800x480"
	;;
	*)
		AC_MSG_ERROR([*** Unknown platform.])
	;;
esac

AC_SUBST(PLATFORM)
AC_SUBST(SCREEN_RES)


AC_OUTPUT(Makefile src/Makefile data/Makefile)<|MERGE_RESOLUTION|>--- conflicted
+++ resolved
@@ -21,14 +21,12 @@
 
 AC_CHECK_LIB(SDL_gfx, rotozoomSurfaceXY,,check_sdl_gfx="no")
 
-<<<<<<< HEAD
 # Check for libpng
 AC_CHECK_LIB(png, png_read_image,,check_png="no")
-=======
+
 AC_ARG_ENABLE(platform,
 			  [  --enable-platform=X        specify the targeted platform],
 			  [GMENU2X_PLATFORM="$enableval"], [GMENU2X_PLATFORM="default"])
->>>>>>> f7817b19
 
 case "$GMENU2X_PLATFORM" in
 	gp2x)
